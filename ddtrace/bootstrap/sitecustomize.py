"""
Bootstrapping code that is run when using the `ddtrace-run` Python entrypoint
Add all monkey-patching that needs to run by default here
"""

import os
import logging

logging.basicConfig()
log = logging.getLogger(__name__)

EXTRA_PATCHED_MODULES = {
    "bottle": True,
    "django": True,
    "falcon": True,
    "flask": True,
<<<<<<< HEAD
    "falcon": True,
=======
>>>>>>> ae5556e2
    "pylons": True,
    "pyramid": True,
}

try:
    from ddtrace import tracer
    patch = True

    # Respect DATADOG_* environment variables in global tracer configuration
    enabled = os.environ.get("DATADOG_TRACE_ENABLED")
    hostname = os.environ.get("DATADOG_TRACE_AGENT_HOSTNAME")
    port = os.environ.get("DATADOG_TRACE_AGENT_PORT")
    opts = {}

    if enabled and enabled.lower() == "false":
        opts["enabled"] = False
        patch = False
    if hostname:
        opts["hostname"] = hostname
    if port:
        opts["port"] = int(port)

    if opts:
        tracer.configure(**opts)

    if patch:
        from ddtrace import patch_all; patch_all(**EXTRA_PATCHED_MODULES) # noqa

    debug = os.environ.get("DATADOG_TRACE_DEBUG")
    if debug and debug.lower() == "true":
        tracer.debug_logging = True

    if 'DATADOG_ENV' in os.environ:
        tracer.set_tags({"env": os.environ["DATADOG_ENV"]})
except Exception as e:
    log.warn("error configuring Datadog tracing", exc_info=True)<|MERGE_RESOLUTION|>--- conflicted
+++ resolved
@@ -14,10 +14,6 @@
     "django": True,
     "falcon": True,
     "flask": True,
-<<<<<<< HEAD
-    "falcon": True,
-=======
->>>>>>> ae5556e2
     "pylons": True,
     "pyramid": True,
 }
