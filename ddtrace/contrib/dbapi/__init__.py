--- conflicted
+++ resolved
@@ -1,20 +1,8 @@
 """
 Generic dbapi tracing code.
 """
-<<<<<<< HEAD
-
-import logging
-
-from ddtrace.vendor import wrapt
-
-from ddtrace import Pin
-from ddtrace.constants import ANALYTICS_SAMPLE_RATE_KEY
-from ddtrace.ext import AppTypes, sql
-from ddtrace.settings import config
-from ddtrace.utils.formats import asbool, get_env
-
-log = logging.getLogger(__name__)
-=======
+
+from ...constants import ANALYTICS_SAMPLE_RATE_KEY
 from ...ext import AppTypes, sql
 from ...internal.logger import get_logger
 from ...pin import Pin
@@ -22,8 +10,8 @@
 from ...utils.formats import asbool, get_env
 from ...vendor import wrapt
 
+
 log = get_logger(__name__)
->>>>>>> 2907b13a
 
 config._add('dbapi2', dict(
     trace_fetch_methods=asbool(get_env('dbapi2', 'trace_fetch_methods', 'false')),
