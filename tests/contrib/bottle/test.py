--- conflicted
+++ resolved
@@ -57,12 +57,7 @@
         eq_(s.get_tag('http.method'), 'GET')
 
         services = self.tracer.writer.pop_services()
-<<<<<<< HEAD
-        # DEV: Sending of services is a noop while we remove the API
-        eq_(len(services), 0)
-=======
         eq_(services, {})
->>>>>>> 06de8485
 
     def test_500(self):
         @self.app.route('/hi')
@@ -165,9 +160,4 @@
         eq_(dd_span.get_tag('http.method'), 'GET')
 
         services = self.tracer.writer.pop_services()
-<<<<<<< HEAD
-        # DEV: Sending of services is a noop while we remove the API
-        eq_(len(services), 0)
-=======
-        eq_(services, {})
->>>>>>> 06de8485
+        eq_(services, {})