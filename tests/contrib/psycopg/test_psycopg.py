--- conflicted
+++ resolved
@@ -244,15 +244,9 @@
             self.assert_conn_is_traced(conn, service)
 
         # ensure we have the service types
-<<<<<<< HEAD
-        services = self.tracer.writer.pop_services()
-        # DEV: Sending of services is a noop while we remove the API
-        self.assertEquals(len(services), 0)
-=======
         service_meta = self.tracer.writer.pop_services()
         expected = {}
         self.assertEquals(service_meta, expected)
->>>>>>> 06de8485
 
     def test_commit(self):
         conn = self._get_conn()
