import mock
import re
import warnings

from unittest import TestCase
from nose.tools import eq_, ok_

from tests.test_tracer import get_dummy_tracer
<<<<<<< HEAD
from ddtrace.api import API
=======
from ddtrace.api import API, Response
>>>>>>> 65864cea
from ddtrace.compat import iteritems, httplib


class ResponseMock:
    def __init__(self, content, status=200):
        self.status = status
        self.content = content

    def read(self):
        return self.content


class APITests(TestCase):

    def setUp(self):
        # DEV: Mock here instead of in tests, before we have patched `httplib.HTTPConnection`
        self.conn = mock.MagicMock(spec=httplib.HTTPConnection)
        self.api = API('localhost', 8126)

    def tearDown(self):
        del self.api
        del self.conn

    @mock.patch('logging.Logger.debug')
    def test_parse_response_json(self, log):
        tracer = get_dummy_tracer()
        tracer.debug_logging = True

        test_cases = {
            'OK': dict(
                js=None,
                log='Cannot parse Datadog Agent response, please make sure your Datadog Agent is up to date',
            ),
            'OK\n': dict(
                js=None,
                log='Cannot parse Datadog Agent response, please make sure your Datadog Agent is up to date',
            ),
            'error:unsupported-endpoint': dict(
                js=None,
                log='Unable to parse Datadog Agent JSON response: .*? \'error:unsupported-endpoint\'',
            ),
            42: dict(  # int as key to trigger TypeError
                js=None,
                log='Unable to parse Datadog Agent JSON response: .*? 42',
            ),
            '{}': dict(js={}),
            '[]': dict(js=[]),

            # Priority sampling "rate_by_service" response
            ('{"rate_by_service": '
             '{"service:,env:":0.5, "service:mcnulty,env:test":0.9, "service:postgres,env:test":0.6}}'): dict(
                js=dict(
                    rate_by_service={
                        'service:,env:': 0.5,
                        'service:mcnulty,env:test': 0.9,
                        'service:postgres,env:test': 0.6,
                    },
                ),
            ),
            ' [4,2,1] ': dict(js=[4, 2, 1]),
        }

        for k, v in iteritems(test_cases):
<<<<<<< HEAD
            r = API.Response.from_http_response(ResponseMock(k))
=======
            log.reset_mock()

            r = Response.from_http_response(ResponseMock(k))
>>>>>>> 65864cea
            js = r.get_json()
            eq_(v['js'], js)
            if 'log' in v:
                log.assert_called_once()
                msg = log.call_args[0][0] % log.call_args[0][1:]
                ok_(re.match(v['log'], msg), msg)

    @mock.patch('ddtrace.compat.httplib.HTTPConnection')
    def test_put_connection_close(self, HTTPConnection):
        """
        When calling API._put
            we close the HTTPConnection we create
        """
        HTTPConnection.return_value = self.conn

        with warnings.catch_warnings(record=True) as w:
            self.api._put('/test', '<test data>', 1)

            self.assertEqual(len(w), 0, 'Test raised unexpected warnings: {0!r}'.format(w))

        self.conn.request.assert_called_once()
        self.conn.close.assert_called_once()

    @mock.patch('ddtrace.compat.httplib.HTTPConnection')
    def test_put_connection_close_exception(self, HTTPConnection):
        """
        When calling API._put raises an exception
            we close the HTTPConnection we create
        """
        HTTPConnection.return_value = self.conn
        # Ensure calling `request` raises an exception
        self.conn.request.side_effect = Exception

        with warnings.catch_warnings(record=True) as w:
            with self.assertRaises(Exception):
                self.api._put('/test', '<test data>', 1)

            self.assertEqual(len(w), 0, 'Test raised unexpected warnings: {0!r}'.format(w))

        self.conn.request.assert_called_once()
        self.conn.close.assert_called_once()<|MERGE_RESOLUTION|>--- conflicted
+++ resolved
@@ -6,11 +6,7 @@
 from nose.tools import eq_, ok_
 
 from tests.test_tracer import get_dummy_tracer
-<<<<<<< HEAD
-from ddtrace.api import API
-=======
 from ddtrace.api import API, Response
->>>>>>> 65864cea
 from ddtrace.compat import iteritems, httplib
 
 
@@ -74,13 +70,9 @@
         }
 
         for k, v in iteritems(test_cases):
-<<<<<<< HEAD
-            r = API.Response.from_http_response(ResponseMock(k))
-=======
             log.reset_mock()
 
             r = Response.from_http_response(ResponseMock(k))
->>>>>>> 65864cea
             js = r.get_json()
             eq_(v['js'], js)
             if 'log' in v:
